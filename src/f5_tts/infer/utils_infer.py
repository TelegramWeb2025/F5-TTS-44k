# A unified script for inference process
# Make adjustments inside functions, and consider both gradio and cli scripts if need to change func output format
import os
import sys
from concurrent.futures import ThreadPoolExecutor


os.environ["PYTORCH_ENABLE_MPS_FALLBACK"] = "1"  # for MPS device compatibility
sys.path.append(f"{os.path.dirname(os.path.abspath(__file__))}/../../third_party/BigVGAN/")

import hashlib
import re
import tempfile
from importlib.resources import files

import matplotlib


matplotlib.use("Agg")

import matplotlib.pylab as plt
import numpy as np
import torch
import torchaudio
import tqdm
from huggingface_hub import hf_hub_download
from pydub import AudioSegment, silence
from transformers import pipeline
from vocos import Vocos

from f5_tts.model import CFM
from f5_tts.model.utils import convert_char_to_pinyin, get_tokenizer


_ref_audio_cache = {}
_ref_text_cache = {}

device = (
    "cuda"
    if torch.cuda.is_available()
    else "xpu"
    if torch.xpu.is_available()
    else "mps"
    if torch.backends.mps.is_available()
    else "cpu"
)

tempfile_kwargs = {"delete_on_close": False} if sys.version_info >= (3, 12) else {"delete": False}

# -----------------------------------------

target_sample_rate = 44100
n_mel_channels = 128
hop_length = 512
win_length = 2048
n_fft = 2048
mel_spec_type = "bigvgan"
target_rms = 0.1
cross_fade_duration = 0.15
ode_method = "euler"
nfe_step = 32  # 16, 32
cfg_strength = 2.0
sway_sampling_coef = -1.0
speed = 1.0
fix_duration = None

# -----------------------------------------


# chunk text into smaller pieces


def chunk_text(text, max_chars=135):
    """
    Splits the input text into chunks, each with a maximum number of characters.

    Args:
        text (str): The text to be split.
        max_chars (int): The maximum number of characters per chunk.

    Returns:
        List[str]: A list of text chunks.
    """
    chunks = []
    current_chunk = ""
    # Split the text into sentences based on punctuation followed by whitespace
    sentences = re.split(r"(?<=[;:,.!?])\s+|(?<=[；：，。！？])", text)

    for sentence in sentences:
        if len(current_chunk.encode("utf-8")) + len(sentence.encode("utf-8")) <= max_chars:
            current_chunk += sentence + " " if sentence and len(sentence[-1].encode("utf-8")) == 1 else sentence
        else:
            if current_chunk:
                chunks.append(current_chunk.strip())
            current_chunk = sentence + " " if sentence and len(sentence[-1].encode("utf-8")) == 1 else sentence

    if current_chunk:
        chunks.append(current_chunk.strip())

    return chunks


# load vocoder
def load_vocoder(vocoder_name="vocos", is_local=False, local_path="", device=device, hf_cache_dir=None):
    if vocoder_name == "vocos":
        # vocoder = Vocos.from_pretrained("charactr/vocos-mel-24khz").to(device)
        if is_local:
            print(f"Load vocos from local path {local_path}")
            config_path = f"{local_path}/config.yaml"
            model_path = f"{local_path}/pytorch_model.bin"
        else:
            print("Download Vocos from huggingface charactr/vocos-mel-24khz")
            repo_id = "charactr/vocos-mel-24khz"
            config_path = hf_hub_download(repo_id=repo_id, cache_dir=hf_cache_dir, filename="config.yaml")
            model_path = hf_hub_download(repo_id=repo_id, cache_dir=hf_cache_dir, filename="pytorch_model.bin")
        vocoder = Vocos.from_hparams(config_path)
        state_dict = torch.load(model_path, map_location="cpu", weights_only=True)
        from vocos.feature_extractors import EncodecFeatures

        if isinstance(vocoder.feature_extractor, EncodecFeatures):
            encodec_parameters = {
                "feature_extractor.encodec." + key: value
                for key, value in vocoder.feature_extractor.encodec.state_dict().items()
            }
            state_dict.update(encodec_parameters)
        vocoder.load_state_dict(state_dict)
        vocoder = vocoder.eval().to(device)
    elif vocoder_name == "bigvgan":
        try:
            from third_party.BigVGAN import bigvgan
        except ImportError:
            print("You need to follow the README to init submodule and change the BigVGAN source code.")
        if is_local:
            # download generator from https://huggingface.co/nvidia/bigvgan_v2_24khz_100band_256x/tree/main
            vocoder = bigvgan.BigVGAN.from_pretrained(local_path, use_cuda_kernel=False)
        else:
            vocoder = bigvgan.BigVGAN.from_pretrained(
                "nvidia/bigvgan_v2_44khz_128band_512x", use_cuda_kernel=False, cache_dir=hf_cache_dir
            )

        vocoder.remove_weight_norm()
        vocoder = vocoder.eval().to(device)
    return vocoder


# load asr pipeline

asr_pipe = None


def initialize_asr_pipeline(device: str = device, dtype=None):
    if dtype is None:
        dtype = (
            torch.float16
            if "cuda" in device
            and torch.cuda.get_device_properties(device).major >= 7
            and not torch.cuda.get_device_name().endswith("[ZLUDA]")
            else torch.float32
        )
    global asr_pipe
    asr_pipe = pipeline(
        "automatic-speech-recognition",
        model="openai/whisper-large-v3-turbo",
        torch_dtype=dtype,
        device=device,
    )


# transcribe


def transcribe(ref_audio, language=None):
    global asr_pipe
    if asr_pipe is None:
        initialize_asr_pipeline(device=device)
    return asr_pipe(
        ref_audio,
        chunk_length_s=30,
        batch_size=128,
        generate_kwargs={"task": "transcribe", "language": language} if language else {"task": "transcribe"},
        return_timestamps=False,
    )["text"].strip()


# load model checkpoint for inference


def load_checkpoint(model, ckpt_path, device: str, dtype=None, use_ema=True):
    if dtype is None:
        dtype = (
            torch.float16
            if "cuda" in device
            and torch.cuda.get_device_properties(device).major >= 7
            and not torch.cuda.get_device_name().endswith("[ZLUDA]")
            else torch.float32
        )
    model = model.to(dtype)

    ckpt_type = ckpt_path.split(".")[-1]
    if ckpt_type == "safetensors":
        from safetensors.torch import load_file

        checkpoint = load_file(ckpt_path, device=device)
    else:
        checkpoint = torch.load(ckpt_path, map_location=device, weights_only=True)

    if use_ema:
        if ckpt_type == "safetensors":
            checkpoint = {"ema_model_state_dict": checkpoint}
        checkpoint["model_state_dict"] = {
            k.replace("ema_model.", ""): v
            for k, v in checkpoint["ema_model_state_dict"].items()
            if k not in ["initted", "step"]
        }

        # patch for backward compatibility, 305e3ea
        for key in ["mel_spec.mel_stft.mel_scale.fb", "mel_spec.mel_stft.spectrogram.window"]:
            if key in checkpoint["model_state_dict"]:
                del checkpoint["model_state_dict"][key]

        model.load_state_dict(checkpoint["model_state_dict"])
    else:
        if ckpt_type == "safetensors":
            checkpoint = {"model_state_dict": checkpoint}
        model.load_state_dict(checkpoint["model_state_dict"])

    del checkpoint
    torch.cuda.empty_cache()

    return model.to(device)


# load model for inference


def load_model(
    model_cls,
    model_cfg,
    ckpt_path,
    mel_spec_type=mel_spec_type,
    vocab_file="",
    ode_method=ode_method,
    use_ema=True,
    device=device,
):
    if vocab_file == "":
        vocab_file = str(files("f5_tts").joinpath("infer/examples/vocab.txt"))
    tokenizer = "custom"

    print("\nvocab : ", vocab_file)
    print("token : ", tokenizer)
    print("model : ", ckpt_path, "\n")

    vocab_char_map, vocab_size = get_tokenizer(vocab_file, tokenizer)
    model = CFM(
        transformer=model_cls(**model_cfg, text_num_embeds=vocab_size, mel_dim=n_mel_channels),
        mel_spec_kwargs=dict(
            n_fft=n_fft,
            hop_length=hop_length,
            win_length=win_length,
            n_mel_channels=n_mel_channels,
            target_sample_rate=target_sample_rate,
            mel_spec_type=mel_spec_type,
        ),
        odeint_kwargs=dict(
            method=ode_method,
        ),
        vocab_char_map=vocab_char_map,
    ).to(device)

    dtype = torch.float32 if mel_spec_type == "bigvgan" else None
    model = load_checkpoint(model, ckpt_path, device, dtype=dtype, use_ema=use_ema)

    return model


def remove_silence_edges(audio, silence_threshold=-42):
    # Remove silence from the start
    non_silent_start_idx = silence.detect_leading_silence(audio, silence_threshold=silence_threshold)
    audio = audio[non_silent_start_idx:]

    # Remove silence from the end
    non_silent_end_duration = audio.duration_seconds
    for ms in reversed(audio):
        if ms.dBFS > silence_threshold:
            break
        non_silent_end_duration -= 0.001
    trimmed_audio = audio[: int(non_silent_end_duration * 1000)]

    return trimmed_audio


# preprocess reference audio and text


<<<<<<< HEAD
def preprocess_ref_audio_text(ref_audio_orig, ref_text, clip_short=True, show_info=print):
    # show_info("Converting audio...")
    # with tempfile.NamedTemporaryFile(delete=False, suffix=".wav") as f:
    #     aseg = AudioSegment.from_file(ref_audio_orig)
    #
    #     if clip_short:
    #         # 1. try to find long silence for clipping
    #         non_silent_segs = silence.split_on_silence(
    #             aseg, min_silence_len=1000, silence_thresh=-50, keep_silence=1000, seek_step=10
    #         )
    #         non_silent_wave = AudioSegment.silent(duration=0)
    #         for non_silent_seg in non_silent_segs:
    #             if len(non_silent_wave) > 6000 and len(non_silent_wave + non_silent_seg) > 12000:
    #                 show_info("Audio is over 12s, clipping short. (1)")
    #                 break
    #             non_silent_wave += non_silent_seg
    #
    #         # 2. try to find short silence for clipping if 1. failed
    #         if len(non_silent_wave) > 12000:
    #             non_silent_segs = silence.split_on_silence(
    #                 aseg, min_silence_len=100, silence_thresh=-40, keep_silence=1000, seek_step=10
    #             )
    #             non_silent_wave = AudioSegment.silent(duration=0)
    #             for non_silent_seg in non_silent_segs:
    #                 if len(non_silent_wave) > 6000 and len(non_silent_wave + non_silent_seg) > 12000:
    #                     show_info("Audio is over 12s, clipping short. (2)")
    #                     break
    #                 non_silent_wave += non_silent_seg
    #
    #         aseg = non_silent_wave
    #
    #         # 3. if no proper silence found for clipping
    #         if len(aseg) > 12000:
    #             aseg = aseg[:12000]
    #             show_info("Audio is over 12s, clipping short. (3)")
    #
    #     aseg = remove_silence_edges(aseg) + AudioSegment.silent(duration=50)
    #     aseg.export(f.name, format="wav")
    #     ref_audio = f.name
    #
    # # Compute a hash of the reference audio file
    # with open(ref_audio, "rb") as audio_file:
    #     audio_data = audio_file.read()
    #     audio_hash = hashlib.md5(audio_data).hexdigest()
    #
    # if not ref_text.strip():
    #     global _ref_audio_cache
    #     if audio_hash in _ref_audio_cache:
    #         # Use cached asr transcription
    #         show_info("Using cached reference text...")
    #         ref_text = _ref_audio_cache[audio_hash]
    #     else:
    #         show_info("No reference text provided, transcribing reference audio...")
    #         ref_text = transcribe(ref_audio)
    #         # Cache the transcribed text (not caching custom ref_text, enabling users to do manual tweak)
    #         _ref_audio_cache[audio_hash] = ref_text
    # else:
    #     show_info("Using custom reference text...")
    #
    # # Ensure ref_text ends with a proper sentence-ending punctuation
    # if not ref_text.endswith(". ") and not ref_text.endswith("。"):
    #     if ref_text.endswith("."):
    #         ref_text += " "
    #     else:
    #         ref_text += ". "
    #
    # print("\nref_text  ", ref_text)

    return ref_audio_orig, ref_text
=======
def preprocess_ref_audio_text(ref_audio_orig, ref_text, show_info=print):
    show_info("Converting audio...")

    # Compute a hash of the reference audio file
    with open(ref_audio_orig, "rb") as audio_file:
        audio_data = audio_file.read()
        audio_hash = hashlib.md5(audio_data).hexdigest()

    global _ref_audio_cache

    if audio_hash in _ref_audio_cache:
        show_info("Using cached preprocessed reference audio...")
        ref_audio = _ref_audio_cache[audio_hash]

    else:  # first pass, do preprocess
        with tempfile.NamedTemporaryFile(suffix=".wav", **tempfile_kwargs) as f:
            temp_path = f.name

        aseg = AudioSegment.from_file(ref_audio_orig)

        # 1. try to find long silence for clipping
        non_silent_segs = silence.split_on_silence(
            aseg, min_silence_len=1000, silence_thresh=-50, keep_silence=1000, seek_step=10
        )
        non_silent_wave = AudioSegment.silent(duration=0)
        for non_silent_seg in non_silent_segs:
            if len(non_silent_wave) > 6000 and len(non_silent_wave + non_silent_seg) > 12000:
                show_info("Audio is over 12s, clipping short. (1)")
                break
            non_silent_wave += non_silent_seg

        # 2. try to find short silence for clipping if 1. failed
        if len(non_silent_wave) > 12000:
            non_silent_segs = silence.split_on_silence(
                aseg, min_silence_len=100, silence_thresh=-40, keep_silence=1000, seek_step=10
            )
            non_silent_wave = AudioSegment.silent(duration=0)
            for non_silent_seg in non_silent_segs:
                if len(non_silent_wave) > 6000 and len(non_silent_wave + non_silent_seg) > 12000:
                    show_info("Audio is over 12s, clipping short. (2)")
                    break
                non_silent_wave += non_silent_seg

        aseg = non_silent_wave

        # 3. if no proper silence found for clipping
        if len(aseg) > 12000:
            aseg = aseg[:12000]
            show_info("Audio is over 12s, clipping short. (3)")

        aseg = remove_silence_edges(aseg) + AudioSegment.silent(duration=50)
        aseg.export(temp_path, format="wav")
        ref_audio = temp_path

        # Cache the processed reference audio
        _ref_audio_cache[audio_hash] = ref_audio

    if not ref_text.strip():
        global _ref_text_cache
        if audio_hash in _ref_text_cache:
            # Use cached asr transcription
            show_info("Using cached reference text...")
            ref_text = _ref_text_cache[audio_hash]
        else:
            show_info("No reference text provided, transcribing reference audio...")
            ref_text = transcribe(ref_audio)
            # Cache the transcribed text (not caching custom ref_text, enabling users to do manual tweak)
            _ref_text_cache[audio_hash] = ref_text
    else:
        show_info("Using custom reference text...")

    # Ensure ref_text ends with a proper sentence-ending punctuation
    if not ref_text.endswith(". ") and not ref_text.endswith("。"):
        if ref_text.endswith("."):
            ref_text += " "
        else:
            ref_text += ". "

    print("\nref_text  ", ref_text)

    return ref_audio, ref_text
>>>>>>> ecd1c394


# infer process: chunk text -> infer batches [i.e. infer_batch_process()]


def infer_process(
    ref_audio,
    ref_text,
    gen_text,
    model_obj,
    vocoder,
    mel_spec_type=mel_spec_type,
    show_info=print,
    progress=tqdm,
    target_rms=target_rms,
    cross_fade_duration=cross_fade_duration,
    nfe_step=nfe_step,
    cfg_strength=cfg_strength,
    sway_sampling_coef=sway_sampling_coef,
    speed=speed,
    fix_duration=fix_duration,
    device=device,
):
    # Split the input text into batches
    audio, sr = torchaudio.load(ref_audio)
    max_chars = int(len(ref_text.encode("utf-8")) / (audio.shape[-1] / sr) * (22 - audio.shape[-1] / sr) * speed)
    gen_text_batches = chunk_text(gen_text, max_chars=max_chars)
    for i, gen_text in enumerate(gen_text_batches):
        print(f"gen_text {i}", gen_text)
    print("\n")

    show_info(f"Generating audio in {len(gen_text_batches)} batches...")
    return next(
        infer_batch_process(
            (audio, sr),
            ref_text,
            gen_text_batches,
            model_obj,
            vocoder,
            mel_spec_type=mel_spec_type,
            progress=progress,
            target_rms=target_rms,
            cross_fade_duration=cross_fade_duration,
            nfe_step=nfe_step,
            cfg_strength=cfg_strength,
            sway_sampling_coef=sway_sampling_coef,
            speed=speed,
            fix_duration=fix_duration,
            device=device,
        )
    )


# infer batches


def infer_batch_process(
    ref_audio,
    ref_text,
    gen_text_batches,
    model_obj,
    vocoder,
    mel_spec_type="vocos",
    progress=tqdm,
    target_rms=0.1,
    cross_fade_duration=0.15,
    nfe_step=32,
    cfg_strength=2.0,
    sway_sampling_coef=-1,
    speed=1,
    fix_duration=None,
    device=None,
    streaming=False,
    chunk_size=2048,
):
    audio, sr = ref_audio
    if audio.shape[0] > 1:
        audio = torch.mean(audio, dim=0, keepdim=True)

    rms = torch.sqrt(torch.mean(torch.square(audio)))
    # if rms < target_rms:
    #     audio = audio * target_rms / rms
    if sr != target_sample_rate:
        resampler = torchaudio.transforms.Resample(sr, target_sample_rate)
        audio = resampler(audio)
    audio = audio.to(device)

    generated_waves = []
    spectrograms = []

    if len(ref_text[-1].encode("utf-8")) == 1:
        ref_text = ref_text + " "

    def process_batch(gen_text):
        local_speed = speed
        if len(gen_text.encode("utf-8")) < 10:
            local_speed = 0.3

        # Prepare the text
        text_list = [ref_text + gen_text]
        final_text_list = convert_char_to_pinyin(text_list)

        ref_audio_len = audio.shape[-1] // hop_length
        if fix_duration is not None:
            duration = int(fix_duration * target_sample_rate / hop_length)
        else:
            # Calculate duration
            ref_text_len = len(ref_text.encode("utf-8"))
            gen_text_len = len(gen_text.encode("utf-8"))
            duration = ref_audio_len + int(ref_audio_len / ref_text_len * gen_text_len / local_speed)

        if duration > 15 * target_sample_rate / hop_length:
            print(f"\033[31mToo long gen text({duration * hop_length / target_sample_rate}s): {gen_text}\033[0m")

        # inference
        with torch.inference_mode():
            generated, _ = model_obj.sample(
                cond=audio,
                text=final_text_list,
                duration=duration,
                steps=nfe_step,
                cfg_strength=cfg_strength,
                sway_sampling_coef=sway_sampling_coef,
            )
            del _

            generated = generated.to(torch.float32)  # generated mel spectrogram
            generated = generated[:, ref_audio_len:, :]
            generated = generated.permute(0, 2, 1)
            if mel_spec_type == "vocos":
                generated_wave = vocoder.decode(generated)
            elif mel_spec_type == "bigvgan":
                generated_wave = vocoder(generated)
            # if rms < target_rms:
            #     generated_wave = generated_wave * rms / target_rms

            # wav -> numpy
            generated_wave = generated_wave.squeeze().cpu().numpy()

            if streaming:
                for j in range(0, len(generated_wave), chunk_size):
                    yield generated_wave[j : j + chunk_size], target_sample_rate
            else:
                generated_cpu = generated[0].cpu().numpy()
                del generated
                yield generated_wave, generated_cpu

    if streaming:
        for gen_text in progress.tqdm(gen_text_batches) if progress is not None else gen_text_batches:
            for chunk in process_batch(gen_text):
                yield chunk
    else:
        with ThreadPoolExecutor() as executor:
            futures = [executor.submit(process_batch, gen_text) for gen_text in gen_text_batches]
            for future in progress.tqdm(futures) if progress is not None else futures:
                result = future.result()
                if result:
                    generated_wave, generated_mel_spec = next(result)
                    generated_waves.append(generated_wave)
                    spectrograms.append(generated_mel_spec)

        if generated_waves:
            if cross_fade_duration <= 0:
                # Simply concatenate
                final_wave = np.concatenate(generated_waves)
            else:
                # Combine all generated waves with cross-fading
                final_wave = generated_waves[0]
                for i in range(1, len(generated_waves)):
                    prev_wave = final_wave
                    next_wave = generated_waves[i]

                    # Calculate cross-fade samples, ensuring it does not exceed wave lengths
                    cross_fade_samples = int(cross_fade_duration * target_sample_rate)
                    cross_fade_samples = min(cross_fade_samples, len(prev_wave), len(next_wave))

                    if cross_fade_samples <= 0:
                        # No overlap possible, concatenate
                        final_wave = np.concatenate([prev_wave, next_wave])
                        continue

                    # Overlapping parts
                    prev_overlap = prev_wave[-cross_fade_samples:]
                    next_overlap = next_wave[:cross_fade_samples]

                    # Fade out and fade in
                    fade_out = np.linspace(1, 0, cross_fade_samples)
                    fade_in = np.linspace(0, 1, cross_fade_samples)

                    # Cross-faded overlap
                    cross_faded_overlap = prev_overlap * fade_out + next_overlap * fade_in

                    # Combine
                    new_wave = np.concatenate(
                        [prev_wave[:-cross_fade_samples], cross_faded_overlap, next_wave[cross_fade_samples:]]
                    )

                    final_wave = new_wave

            # Create a combined spectrogram
            combined_spectrogram = np.concatenate(spectrograms, axis=1)

            yield final_wave, target_sample_rate, combined_spectrogram

        else:
            yield None, target_sample_rate, None


# remove silence from generated wav


def remove_silence_for_generated_wav(filename):
    aseg = AudioSegment.from_file(filename)
    non_silent_segs = silence.split_on_silence(
        aseg, min_silence_len=1000, silence_thresh=-50, keep_silence=500, seek_step=10
    )
    non_silent_wave = AudioSegment.silent(duration=0)
    for non_silent_seg in non_silent_segs:
        non_silent_wave += non_silent_seg
    aseg = non_silent_wave
    aseg.export(filename, format="wav")


# save spectrogram


def save_spectrogram(spectrogram, path):
    plt.figure(figsize=(12, 4))
    plt.imshow(spectrogram, origin="lower", aspect="auto")
    plt.colorbar()
    plt.savefig(path)
    plt.close()<|MERGE_RESOLUTION|>--- conflicted
+++ resolved
@@ -293,7 +293,6 @@
 # preprocess reference audio and text
 
 
-<<<<<<< HEAD
 def preprocess_ref_audio_text(ref_audio_orig, ref_text, clip_short=True, show_info=print):
     # show_info("Converting audio...")
     # with tempfile.NamedTemporaryFile(delete=False, suffix=".wav") as f:
@@ -363,89 +362,6 @@
     # print("\nref_text  ", ref_text)
 
     return ref_audio_orig, ref_text
-=======
-def preprocess_ref_audio_text(ref_audio_orig, ref_text, show_info=print):
-    show_info("Converting audio...")
-
-    # Compute a hash of the reference audio file
-    with open(ref_audio_orig, "rb") as audio_file:
-        audio_data = audio_file.read()
-        audio_hash = hashlib.md5(audio_data).hexdigest()
-
-    global _ref_audio_cache
-
-    if audio_hash in _ref_audio_cache:
-        show_info("Using cached preprocessed reference audio...")
-        ref_audio = _ref_audio_cache[audio_hash]
-
-    else:  # first pass, do preprocess
-        with tempfile.NamedTemporaryFile(suffix=".wav", **tempfile_kwargs) as f:
-            temp_path = f.name
-
-        aseg = AudioSegment.from_file(ref_audio_orig)
-
-        # 1. try to find long silence for clipping
-        non_silent_segs = silence.split_on_silence(
-            aseg, min_silence_len=1000, silence_thresh=-50, keep_silence=1000, seek_step=10
-        )
-        non_silent_wave = AudioSegment.silent(duration=0)
-        for non_silent_seg in non_silent_segs:
-            if len(non_silent_wave) > 6000 and len(non_silent_wave + non_silent_seg) > 12000:
-                show_info("Audio is over 12s, clipping short. (1)")
-                break
-            non_silent_wave += non_silent_seg
-
-        # 2. try to find short silence for clipping if 1. failed
-        if len(non_silent_wave) > 12000:
-            non_silent_segs = silence.split_on_silence(
-                aseg, min_silence_len=100, silence_thresh=-40, keep_silence=1000, seek_step=10
-            )
-            non_silent_wave = AudioSegment.silent(duration=0)
-            for non_silent_seg in non_silent_segs:
-                if len(non_silent_wave) > 6000 and len(non_silent_wave + non_silent_seg) > 12000:
-                    show_info("Audio is over 12s, clipping short. (2)")
-                    break
-                non_silent_wave += non_silent_seg
-
-        aseg = non_silent_wave
-
-        # 3. if no proper silence found for clipping
-        if len(aseg) > 12000:
-            aseg = aseg[:12000]
-            show_info("Audio is over 12s, clipping short. (3)")
-
-        aseg = remove_silence_edges(aseg) + AudioSegment.silent(duration=50)
-        aseg.export(temp_path, format="wav")
-        ref_audio = temp_path
-
-        # Cache the processed reference audio
-        _ref_audio_cache[audio_hash] = ref_audio
-
-    if not ref_text.strip():
-        global _ref_text_cache
-        if audio_hash in _ref_text_cache:
-            # Use cached asr transcription
-            show_info("Using cached reference text...")
-            ref_text = _ref_text_cache[audio_hash]
-        else:
-            show_info("No reference text provided, transcribing reference audio...")
-            ref_text = transcribe(ref_audio)
-            # Cache the transcribed text (not caching custom ref_text, enabling users to do manual tweak)
-            _ref_text_cache[audio_hash] = ref_text
-    else:
-        show_info("Using custom reference text...")
-
-    # Ensure ref_text ends with a proper sentence-ending punctuation
-    if not ref_text.endswith(". ") and not ref_text.endswith("。"):
-        if ref_text.endswith("."):
-            ref_text += " "
-        else:
-            ref_text += ". "
-
-    print("\nref_text  ", ref_text)
-
-    return ref_audio, ref_text
->>>>>>> ecd1c394
 
 
 # infer process: chunk text -> infer batches [i.e. infer_batch_process()]
